--- conflicted
+++ resolved
@@ -12,15 +12,16 @@
 
 ### Fixes
 
-<<<<<<< HEAD
-- storage: add height check for new blocks ([#45](https://github.com/lamports-dev/alpamayo/pull/45))
-=======
-- rpc: use `-32009` for missed slot too ([#46](https://github.com/lamports-dev/alpamayo/pull/46))
->>>>>>> accf293e
-
 ### Features
 
 ### Breaking
+
+## [0.8.1] - 2025-05-22
+
+### Fixes
+
+- storage: add height check for new blocks ([#45](https://github.com/lamports-dev/alpamayo/pull/45))
+- rpc: use `-32009` for missed slot too ([#46](https://github.com/lamports-dev/alpamayo/pull/46))
 
 ## [0.8.0] - 2025-05-18
 
